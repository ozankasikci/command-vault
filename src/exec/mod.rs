use std::io::{self, Write};
use anyhow::Result;
use crate::db::models::Command;
use dialoguer::{Input, theme::ColorfulTheme};
use colored::*;
use shell_escape::escape;

pub fn execute_command(command: &Command) -> Result<()> {
    let debug = std::env::var("COMMAND_VAULT_DEBUG").is_ok();
    let mut final_command = command.command.clone();

    // If command has parameters, prompt for values
    if !command.parameters.is_empty() {
        println!("Enter parameters for command:");
        for param in &command.parameters {
            let prompt = match (&param.description, &param.default_value) {
                (Some(desc), Some(default)) => format!("{} ({}) [{}]", param.name, desc, default),
                (Some(desc), None) => format!("{} ({})", param.name, desc),
                (None, Some(default)) => format!("{} [{}]", param.name, default),
                (None, None) => param.name.clone(),
            };

            let value: String = if let Some(default) = &param.default_value {
                Input::with_theme(&ColorfulTheme::default())
                    .with_prompt(&prompt)
                    .default(default.clone())
                    .interact()
                    .map_err(|e| anyhow::anyhow!("Failed to get input: {}", e))?
            } else {
                Input::with_theme(&ColorfulTheme::default())
                    .with_prompt(&prompt)
                    .interact()
                    .map_err(|e| anyhow::anyhow!("Failed to get input: {}", e))?
            };

<<<<<<< HEAD
            // Properly escape the value for shell
            let escaped_value = escape(std::borrow::Cow::from(&value)).to_string();
            
            // Replace parameter in command string
            final_command = final_command.replace(&format!("${{{}}}", param.name), &escaped_value);
            final_command = final_command.replace(&format!("${{{}:{}}}", param.name, param.description.as_ref().unwrap_or(&String::new())), &escaped_value);
            if let Some(desc) = &param.description {
                final_command = final_command.replace(&format!("${{{}:{}={}}}", param.name, desc, param.default_value.as_ref().unwrap_or(&String::new())), &escaped_value);
            }

            if debug {
                eprintln!("DEBUG: Parameter value: {}", &value);
                eprintln!("DEBUG: Escaped value: {}", &escaped_value);
            }

            if debug {
                eprintln!("DEBUG: Command after replacement: {}", final_command);
=======
            // Replace parameter in command string with properly quoted value if it contains spaces
            let quoted_value = if value.contains(' ') {
                format!("'{}'", value.replace("'", "'\\''"))
            } else {
                value.clone()
            };

            eprintln!("DEBUG: Parameter value: {}", &value);
            eprintln!("DEBUG: Quoted value: {}", &quoted_value);

            // Replace parameter in command string
            final_command = final_command.replace(&format!("${{{}}}", param.name), &quoted_value);
            final_command = final_command.replace(&format!("${{{}:{}}}", param.name, param.description.as_ref().unwrap_or(&String::new())), &quoted_value);
            if let Some(desc) = &param.description {
                final_command = final_command.replace(&format!("${{{}:{}={}}}", param.name, desc, param.default_value.as_ref().unwrap_or(&String::new())), &quoted_value);
>>>>>>> 999be2db
            }

            eprintln!("DEBUG: Command after replacement: {}", final_command);
        }

        // Show preview and confirm
        println!("\n{}: {}", "Command to execute".blue().bold(), final_command.yellow());
        println!("{}: {}", "Working directory".green().bold(), command.directory.cyan());
        println!("{}", "Press Enter to continue or Ctrl+C to cancel...".dimmed());
        print!("\n");
        io::stdout().flush()?;

        let mut response = String::new();
        io::stdin().read_line(&mut response)?;
        if response.trim().to_lowercase() == "n" {
            println!("Aborted.");
            return Ok(());
        }
    }

    // Execute the command through the shell's functions and aliases
    let shell = std::env::var("SHELL").unwrap_or_else(|_| "/bin/sh".to_string());
    
<<<<<<< HEAD
    if debug {
        eprintln!("DEBUG: Final command to execute: {}", final_command);
        eprintln!("DEBUG: Shell being used: {}", shell);
    }
=======
    eprintln!("DEBUG: Final command to execute: {}", final_command);
    eprintln!("DEBUG: Shell being used: {}", shell);
>>>>>>> 999be2db
    
    let output = std::process::Command::new(&shell)
        .args(&["-l", "-i", "-c", &final_command])
        .current_dir(&command.directory)
        .env("SHELL", &shell)
        .envs(std::env::vars())
        .output()?;

<<<<<<< HEAD
    if debug {
        eprintln!("DEBUG: Command args: {:?}", &["-l", "-i", "-c", &final_command]);
    }
=======
    eprintln!("DEBUG: Command args: {:?}", &["-l", "-i", "-c", &final_command]);
>>>>>>> 999be2db

    io::stdout().write_all(&output.stdout)?;
    io::stderr().write_all(&output.stderr)?;

    Ok(())
}<|MERGE_RESOLUTION|>--- conflicted
+++ resolved
@@ -33,25 +33,6 @@
                     .map_err(|e| anyhow::anyhow!("Failed to get input: {}", e))?
             };
 
-<<<<<<< HEAD
-            // Properly escape the value for shell
-            let escaped_value = escape(std::borrow::Cow::from(&value)).to_string();
-            
-            // Replace parameter in command string
-            final_command = final_command.replace(&format!("${{{}}}", param.name), &escaped_value);
-            final_command = final_command.replace(&format!("${{{}:{}}}", param.name, param.description.as_ref().unwrap_or(&String::new())), &escaped_value);
-            if let Some(desc) = &param.description {
-                final_command = final_command.replace(&format!("${{{}:{}={}}}", param.name, desc, param.default_value.as_ref().unwrap_or(&String::new())), &escaped_value);
-            }
-
-            if debug {
-                eprintln!("DEBUG: Parameter value: {}", &value);
-                eprintln!("DEBUG: Escaped value: {}", &escaped_value);
-            }
-
-            if debug {
-                eprintln!("DEBUG: Command after replacement: {}", final_command);
-=======
             // Replace parameter in command string with properly quoted value if it contains spaces
             let quoted_value = if value.contains(' ') {
                 format!("'{}'", value.replace("'", "'\\''"))
@@ -59,18 +40,21 @@
                 value.clone()
             };
 
-            eprintln!("DEBUG: Parameter value: {}", &value);
-            eprintln!("DEBUG: Quoted value: {}", &quoted_value);
+            if debug {
+                eprintln!("DEBUG: Parameter value: {}", &value);
+                eprintln!("DEBUG: Quoted value: {}", &quoted_value);
+            }
 
             // Replace parameter in command string
             final_command = final_command.replace(&format!("${{{}}}", param.name), &quoted_value);
             final_command = final_command.replace(&format!("${{{}:{}}}", param.name, param.description.as_ref().unwrap_or(&String::new())), &quoted_value);
             if let Some(desc) = &param.description {
                 final_command = final_command.replace(&format!("${{{}:{}={}}}", param.name, desc, param.default_value.as_ref().unwrap_or(&String::new())), &quoted_value);
->>>>>>> 999be2db
             }
 
-            eprintln!("DEBUG: Command after replacement: {}", final_command);
+            if debug {
+                eprintln!("DEBUG: Command after replacement: {}", final_command);
+            }
         }
 
         // Show preview and confirm
@@ -91,15 +75,10 @@
     // Execute the command through the shell's functions and aliases
     let shell = std::env::var("SHELL").unwrap_or_else(|_| "/bin/sh".to_string());
     
-<<<<<<< HEAD
     if debug {
         eprintln!("DEBUG: Final command to execute: {}", final_command);
         eprintln!("DEBUG: Shell being used: {}", shell);
     }
-=======
-    eprintln!("DEBUG: Final command to execute: {}", final_command);
-    eprintln!("DEBUG: Shell being used: {}", shell);
->>>>>>> 999be2db
     
     let output = std::process::Command::new(&shell)
         .args(&["-l", "-i", "-c", &final_command])
@@ -108,13 +87,9 @@
         .envs(std::env::vars())
         .output()?;
 
-<<<<<<< HEAD
     if debug {
         eprintln!("DEBUG: Command args: {:?}", &["-l", "-i", "-c", &final_command]);
     }
-=======
-    eprintln!("DEBUG: Command args: {:?}", &["-l", "-i", "-c", &final_command]);
->>>>>>> 999be2db
 
     io::stdout().write_all(&output.stdout)?;
     io::stderr().write_all(&output.stderr)?;
